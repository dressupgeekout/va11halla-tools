#!/usr/bin/env ruby
#
# Copyright (c) 2019-2025 Charlotte Koch. All rights reserved.
#
# Redistribution and use in source and binary forms, with or without
# modification, are permitted provided that the following conditions are
# met:
#
#   1. Redistributions of source code must retain the above copyright
#   notice, this list of conditions and the following disclaimer.
#
#   2.  Redistributions in binary form must reproduce the above copyright
#   notice, this list of conditions and the following disclaimer in the
#   documentation and/or other materials provided with the distribution.
#
# THIS SOFTWARE IS PROVIDED BY THE COPYRIGHT HOLDERS AND CONTRIBUTORS "AS
# IS" AND ANY EXPRESS OR IMPLIED WARRANTIES, INCLUDING, BUT NOT LIMITED TO,
# THE IMPLIED WARRANTIES OF MERCHANTABILITY AND FITNESS FOR A PARTICULAR
# PURPOSE ARE DISCLAIMED. IN NO EVENT SHALL THE COPYRIGHT HOLDER OR
# CONTRIBUTORS BE LIABLE FOR ANY DIRECT, INDIRECT, INCIDENTAL, SPECIAL,
# EXEMPLARY, OR CONSEQUENTIAL DAMAGES (INCLUDING, BUT NOT LIMITED TO,
# PROCUREMENT OF SUBSTITUTE GOODS OR SERVICES; LOSS OF USE, DATA, OR
# PROFITS; OR BUSINESS INTERRUPTION) HOWEVER CAUSED AND ON ANY THEORY OF
# LIABILITY, WHETHER IN CONTRACT, STRICT LIABILITY, OR TORT (INCLUDING
# NEGLIGENCE OR OTHERWISE) ARISING IN ANY WAY OUT OF THE USE OF THIS
# SOFTWARE, EVEN IF ADVISED OF THE POSSIBILITY OF SUCH DAMAGE.
#

require 'optparse'

$LOAD_PATH.unshift File.join(__dir__, "..", "lib")
require 'va11halla'

########## ########## ##########

PROGNAME = File.basename($0)

extract = true
specific_chunk = nil
debug = false
want_version = false
outdir = File.expand_path(".")

parser = OptionParser.new do |opts|
  opts.banner = "usage: #{PROGNAME} [options] data-file"
  opts.on("--no-extract", "Don't extract any files, only list info") { extract = false }
  opts.on("--chunk NAME", "Operate only on the given chunk") { |name| specific_chunk = name }
  opts.on("-d", "--debug") { debug = true }
  opts.on("-h", "--help", "Show this help message") { puts opts.to_s; exit 0 }
  opts.on("-o", "--output-dir PATH", "Location to extract files") { |dir|
    outdir = File.expand_path(dir)
  }
  opts.on("--version", "Show version information") { want_version = true }
end

parser.parse!(ARGV)

if want_version
  puts "#{PROGNAME} #{Va11halla::VERSION}"
  exit 0
end

specific_chunk.upcase! if specific_chunk

path = ARGV.shift

if not path
  $stderr.puts(parser.to_s)
  exit 1
end

path = File.expand_path(path)

if not File.file?(path)
  $stderr.puts("#{PROGNAME}: no such file #{path.inspect}")
  exit 1
end

begin
  Dir.chdir(outdir)
rescue Errno::ENOENT => err
  $stderr.puts("#{PROGNAME}: could not change into output directory: #{err}")
  exit 1
end

data = Va11halla::IFF.new(path)
data.open

data.parse(**{
  :specific_chunk => specific_chunk,
  :debug => debug,
})

if debug
  puts "Total length: #{data.total_length}"
end

if extract
  # Extract TXTRs.
  if specific_chunk == "TXTR" || specific_chunk.nil?
    data.txtr_infos.each do |ti|
      puts("writing #{ti.filename}")
      data.fp.seek(ti.location)
      File.open(ti.filename, 'wb') { |fp| fp.write(data.fp.read(ti.size)) }
    end
  end

  # Extract AUDOs.
  if specific_chunk == "AUDO" || specific_chunk.nil?
    data.audo_infos.each do |ai|
      data.fp.seek(ai.location)
      filename = data.sond_infos[ai.index].filename
      puts("writing #{filename}")
      File.open(filename, 'wb') { |fp| fp.write(data.fp.read(ai.size)) }
    end
  end

  # Extract SHDRs.
  if specific_chunk == "SHDR" || specific_chunk.nil?
    data.shdr_infos.each_with_index do |si|
      si.data.each do |datum|
        data.fp.seek(datum[:location])
        puts "writing #{datum[:filename]}"
        File.open(datum[:filename], "wb") { |fp| fp.puts(data.fp.read(datum[:size])) }
      end
    end
  end

  # Extract STRGs.
  #
  # Don't create 1 file per string. Instead, we combine them all into a
  # giant array and write a single file.
  if specific_chunk == "STRG" || specific_chunk.nil?
    all_strings = data.strg_infos.map { |si| si.string }
    filename = "STRG.yaml"
    puts "writing #{filename}"
    File.open(filename, "w") { |fp| fp.puts(YAML.dump(all_strings)) }
  end
end

data.close

if debug
  puts "Chunk counts:"
  data.chunk_counts.each do |name, count|
    puts "  #{name} #{count}"
  end

  puts

  puts "Section lengths:"
  data.section_lengths.sort_by { |k, v| k }.each do |name, len|
    puts "  #{name} #{len} B == #{len/1024} KB"
  end

  puts

  puts "Font infos:"
  data.font_infos.each do |fi|
    puts("  #{fi}")
  end

  puts

  puts "Sond infos:"
  data.sond_infos.each do |si|
    puts("  #{si}")
  end

  puts

  puts "Audo infos:"
  data.audo_infos.each do |ai|
    puts("  #{ai}")
  end

  puts

  puts "AGRPs:"
  data.agrps.each do |agrp|
    puts("  - #{agrp}")
  end

  puts

  puts "Sprt infos:"
  data.sprt_infos.each do |si|
    puts("  #{si}")
    si.frames.each do |frame|
      puts("    #{frame}")
    end
    puts
  end

  puts

  puts "Shdr infos:"
  data.shdr_infos.each do |si|
    puts("  #{si}")
  end

  puts

  puts "Tpag infos:"
  data.tpag_infos.each do |ti|
    puts("  #{ti}")
  end

  puts

  puts "Code infos:"
  data.code_infos.each do |ci|
    puts("  #{ci}")
  end

  puts

<<<<<<< HEAD
  puts "Vari infos:"
  data.vari_infos.each do |vi|
    puts("  #{vi}")
=======
  puts "Txtr infos:"
  data.txtr_infos.each do |ti|
    puts "  #{ti}"
>>>>>>> 55a6161e
  end
end<|MERGE_RESOLUTION|>--- conflicted
+++ resolved
@@ -215,14 +215,15 @@
 
   puts
 
-<<<<<<< HEAD
   puts "Vari infos:"
   data.vari_infos.each do |vi|
     puts("  #{vi}")
-=======
+  end
+
+  puts
+
   puts "Txtr infos:"
   data.txtr_infos.each do |ti|
     puts "  #{ti}"
->>>>>>> 55a6161e
   end
 end